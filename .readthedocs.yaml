--- conflicted
+++ resolved
@@ -27,10 +27,5 @@
 # to build your documentation
 # See https://docs.readthedocs.io/en/stable/guides/reproducible-builds.html
 python:
-<<<<<<< HEAD
-   install:
-   - requirements: docs/requirements.txt
-=======
   install:
-  - requirements: docs/requirements.txt
->>>>>>> 489f6c44
+  - requirements: docs/requirements.txt