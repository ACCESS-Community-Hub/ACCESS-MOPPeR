#!/usr/bin/env python
# Copyright 2023 ARC Centre of Excellence for Climate Extremes
# author: Paola Petrelli <paola.petrelli@utas.edu.au>
# author: Sam Green <sam.green@unsw.edu.au>
#
# Licensed under the Apache License, Version 2.0 (the "License");
# you may not use this file except in compliance with the License.
# You may obtain a copy of the License at
#
#     http://www.apache.org/licenses/LICENSE-2.0
#
# Unless required by applicable law or agreed to in writing, software
# distributed under the License is distributed on an "AS IS" BASIS,
# WITHOUT WARRANTIES OR CONDITIONS OF ANY KIND, either express or implied.
# See the License for the specific language governing permissions and
# limitations under the License.
#
# This is the ACCESS Model Output Post Processor, derived from the APP4
# originally written for CMIP5 by Peter Uhe and dapted for CMIP6 by Chloe Mackallah
# ( https://doi.org/10.5281/zenodo.7703469 )
#
#
# last updated 07/07/2023

'''
This script is a collection of functions that perform special calulations.

Everything here is from app_functions.py but has been modfied to work with Xarray data
more eficiently and optimized inn general; i.e. reduced number of For and If statements.

'''

import click
import xarray as xr
import os
import yaml
import json 
import numpy as np
#import cf
from scipy.interpolate import interp1d

# Global Variables
#----------------------------------------------------------------------
ancillary_path = os.environ.get('ANCILLARY_FILES', '')+'/'

ice_density = 900 #kg/m3
snow_density = 300 #kg/m3

rd = 287.0
cp = 1003.5
p_0 = 100000.0

R_e = 6.378E+06
#----------------------------------------------------------------------

# 
#----------------------------------------------------------------------
def read_yaml(fname):
    """
    """
    with open(fname, 'r') as yfile:
        data = yaml.safe_load(yfile)
    return data
#----------------------------------------------------------------------


# Modify data frequency
#----------------------------------------------------------------------
def time_resample(var, trange, tdim, sample='down', stats='mean'):
    """
    Resamples the input variable to the specified frequency.
    Resample is used with the options:
    origin =  'start_day'
    closed = 'right'
    This put the time label to the start of the interval and offset is applied
    to get a centered time label.

    Parameters
    ----------
    var : xarray.DataArray or xarray.Dataset
        Variable from Xarray dataset.
    range : str
        The frequency to which the data should be resampled. Valid inputs are 'mon' (monthly), 'day' (daily), or 'year' (yearly).
    tdim: str
        The name of the time dimension
    sample : str
        The type of resampling to perform. Valid inputs are 'up' for upsampling or 'down' for downsampling. (default down)
    stats : str
        The reducing function to follow resample: mean, min, max, sum. (default mean)

    Returns
    -------
    vout : xarray.DataArray or xarray.Dataset
        The resampled variable.

    Raises
    ------
    ValueError
        If the input variable is not a valid Xarray object.
    ValueError
        If the sample parameter is not 'up' or 'down'.
    """

    if not isinstance(var, (xr.DataArray, xr.Dataset)):
        raise ValueError("The 'var' parameter must be a valid Xarray DataArray or Dataset.")


    valid_stats = ['mean', 'min', 'max', 'sum']
    if stats not in valid_stats:
        raise ValueError(f"The 'stats' parameter must be one of {valid_stats}.")

    offset = {'30m': [15, 'T'], 'H': [30, 'T'], '3H': [90, 'T'], '6H': [3, 'H'],
              '12H': [6, 'H'], 'D': [12, 'H'], '7D': [84, 'H'], '10D': [5, 'D'],
              'M': [15, 'D'], 'Y': [6, 'M'], '10Y': [5, 'Y']}

    if sample == 'down':
        try:
            vout = var.resample({tdim: trange}, origin='start_day',
                                closed='right')
            method = getattr(vout, stats)
            vout = method()
            half, tunit = offset[trange][:]
            vout = vout.assign_coords({tdim: xr.CFTimeIndex(vout[tdim].values).shift(half, tunit)})
    
        except Exception as e:
            print(f'{e}')

    elif sample == 'up':
        try:
            vout = var.resample({tdim: trange}).interpolate("linear")
    
        except Exception as e:
            print(f'{e}')

    else:
        raise Exception('sample is expected to be up or down')

    return vout
#----------------------------------------------------------------------


# Sea Ice calculations
#----------------------------------------------------------------------
class IceTransportCalculations():
    """
    Functions to calculate mass transports.

    Parameters
    ----------

    Returns
    -------
    transports : Xarray dataset
        mass transport array
    """

    def __init__(self, ancillary_path):
        self.yaml_data = read_yaml('data/transport_lines.yaml')['lines']

        self.gridfile = xr.open_dataset(f"{ancillary_path}/{self.yaml_data['gridfile']}")
        self.lines = self.yaml_data['sea_lines']
        self.ice_lines = self.yaml_data['ice_lines']

    def __del__(self):
        self.gridfile.close()

    def get_grid_cell_length(self, xy):
        """
        Select the hun or hue variable from the opened gridfile depending on whether
        x or y are passed in.


        Parameters
        ----------
        xy : string
            axis name

        Returns
        -------
        L : Xarray dataset
            hun or hue variable

        """
        if xy == 'y':
            L = self.gridfile.hun / 100 #grid cell length in m (from cm)
        elif xy == 'x':
            L = self.gridfile.hue / 100 #grid cell length in m (from cm)
        else:
            raise Exception('need to supply value either \'x\' or \'y\' for ice Transports')
        
        return L
    

    def transAcrossLine(self, var, i_start, i_end, j_start, j_end):
        """
        Calculate the mass trasport across a line either i_start=i_end and 
        the line goes from j_start to j_end or j_start=j_end and the line goes 
        from i_start to i_end var is either the x or y mass transport depending 
        on the line


        Parameters
        ----------
        var : array
            variable extracted from Xarray dataset
        i_start: int
            xt_ocean axis position
        i_end: int
            xt_ocean axis position
        j_start: int
            yu_ocean axis position
        j_end: int
            yu_ocean axis position


        Returns
        -------
        transports : array

        """
        if 'yt_ocean' in var:
            y_ocean = 'yt_ocean'
            x_ocean = 'xu_ocean'
        else:
            y_ocean = 'yu_ocean'
            x_ocean = 'xt_ocean'

        if i_start==i_end or j_start==j_end:
            try:
                #sum each axis apart from time (3d)
                #trans = var.isel(yu_ocean=slice(271, 271+1), xt_ocean=slice(292, 300+1))
                trans = var[..., j_start:j_end+1, i_start:i_end+1].sum(dim=['st_ocean', f'{y_ocean}', f'{x_ocean}']) #4D
            except:
                trans = var[..., j_start:j_end+1, i_start:i_end+1].sum(dim=[f'{y_ocean}', f'{x_ocean}']) #3D
            
            return trans
        else: 
            raise Exception('ERROR: Transport across a line needs to be calculated for a single value of i or j')


    def lineTransports(self, tx_trans, ty_trans):
        """
        Calculates the mass transports across the ocn straits.


        Parameters
        ----------
        tx_trans : array
            variable extracted from Xarray dataset
        ty_trans: array
            variable extracted from Xarray dataset


        Returns
        -------
        trans : array

        """
        #initialise array
        transports = np.zeros([len(tx_trans.time),len(self.lines)])
        
        #0 barents opening
        transports[:,0] = self.transAcrossLine(ty_trans,292,300,271,271)
        transports[:,0] += self.transAcrossLine(tx_trans,300,300,260,271)

        #1 bering strait
        transports[:,1] = self.transAcrossLine(ty_trans,110,111,246,246)

        #2 canadian archipelago
        transports[:,2] = self.transAcrossLine(ty_trans,206,212,285,285)
        transports[:,2] += self.transAcrossLine(tx_trans,235,235,287,288)

        #3 denmark strait
        transports[:,3] = self.transAcrossLine(tx_trans,249,249,248,251)
        transports[:,3] += self.transAcrossLine(ty_trans,250,255,247,247)

        #4 drake passage
        transports[:,4] = self.transAcrossLine(tx_trans,212,212,32,49)

        #5 english channel 
        # Is unresolved by the access model

        #6 pacific equatorial undercurrent
        #specified down to 350m not the whole depth
        tx_trans_ma = tx_trans.where(tx_trans[:, 0:25, :] >= 0)
        transports[:,6] = self.transAcrossLine(tx_trans_ma,124,124,128,145)
        
        #7 faroe scotland channel    
        transports[:,7] = self.transAcrossLine(ty_trans,273,274,238,238)
        transports[:,7] += self.transAcrossLine(tx_trans,274,274,232,238)

        #8 florida bahamas strait
        transports[:,8] = self.transAcrossLine(ty_trans,200,205,192,192)

        #9 fram strait
        transports[:,9] = self.transAcrossLine(tx_trans,267,267,279,279)
        transports[:,9] += self.transAcrossLine(ty_trans,268,284,278,278)

        #10 iceland faroe channel
        transports[:,10] = self.transAcrossLine(ty_trans,266,268,243,243)
        transports[:,10] += self.transAcrossLine(tx_trans,268,268,240,243)
        transports[:,10] += self.transAcrossLine(ty_trans,269,272,239,239)
        transports[:,10] += self.transAcrossLine(tx_trans,272,272,239,239)

        #11 indonesian throughflow
        transports[:,11] = self.transAcrossLine(tx_trans,31,31,117,127)
        transports[:,11] += self.transAcrossLine(ty_trans,35,36,110,110)
        transports[:,11] += self.transAcrossLine(ty_trans,43,44,110,110)
        transports[:,11] += self.transAcrossLine(tx_trans,46,46,111,112)
        transports[:,11] += self.transAcrossLine(ty_trans,47,57,113,113)

        #12 mozambique channel    
        transports[:,12] = self.transAcrossLine(ty_trans,320,323,91,91)

        #13 taiwan luzon straits
        transports[:,13] = self.transAcrossLine(ty_trans,38,39,190,190)
        transports[:,13] += self.transAcrossLine(tx_trans,40,40,184,188)

        #14 windward passage
        transports[:,14] = self.transAcrossLine(ty_trans,205,206,185,185)
        
        return transports
    
    def iceTransport(self, ice_thickness, vel, xy):
        """
        Calculate ice mass transport.


        Parameters
        ----------
        ice_thickness : array
            variable extracted from Xarray dataset
        vel: array
            variable extracted from Xarray dataset
        xy: str
            variable extracted from Xarray dataset


        Returns
        -------
        ice_mass : array

        """
        L = self.gridfile(xy)
        ice_mass = ice_density * ice_thickness * vel * L

        return ice_mass

    def snowTransport(self, snow_thickness, vel, xy):
        """
        Calculate snow mass transport.


        Parameters
        ----------
        snow_thickness : array
            variable extracted from Xarray dataset
        vel: array
            variable extracted from Xarray dataset
        xy: str
            variable extracted from Xarray dataset


        Returns
        -------
        snow_mass : array

        """
        L = self.gridfile(xy)
        snow_mass = snow_density * snow_thickness * vel * L

        return snow_mass

    def iceareaTransport(self, ice_fraction, vel, xy):
        """
        Calculate ice area transport.


        Parameters
        ----------
        ice_fraction : array
            variable extracted from Xarray dataset
        vel: array
            variable extracted from Xarray dataset
        xy: str
            variable extracted from Xarray dataset


        Returns
        -------
        ice_area : array

        """
        L = self.gridfile(xy)
        ice_area = ice_fraction * vel * L

        return ice_area
    
    def fill_transports(self, tx_trans, ty_trans):
        """
        Calculates the mass transports across the ice straits.


        Parameters
        ----------
        tx_trans : array
            variable extracted from Xarray dataset
        ty_trans: array
            variable extracted from Xarray dataset


        Returns
        -------
        transports : array

        """
        transports = np.zeros([len(tx_trans.time),len(self.lines)])

        #0 fram strait
        transports[:,0] = self.transAcrossLine(tx_trans,267,267,279,279)
        transports[:,0] += self.transAcrossLine(ty_trans,268,284,278,278)

        #1 canadian archipelago
        transports[:,1] = self.transAcrossLine(ty_trans,206,212,285,285)
        transports[:,1] += self.transAcrossLine(tx_trans,235,235,287,288)

        #2 barents opening
        transports[:,2] = self.transAcrossLine(ty_trans,292,300,271,271)
        transports[:,2] += self.transAcrossLine(tx_trans,300,300,260,271)

        #3 bering strait
        transports[:,3] = self.transAcrossLine(ty_trans,110,111,246,246)

        return transports
    

    def icelineTransports(self, ice_thickness, velx, vely):
        """
        Calculates the ice mass transport across the straits


        Parameters
        ----------
        ice_thickness : array
            variable extracted from Xarray dataset
        velx : array
            variable extracted from Xarray dataset
        vely: array
            variable extracted from Xarray dataset


        Returns
        -------
        transports : array

        """
        
        tx_trans = self.iceTransport(ice_thickness,velx,'x').fillna(0)
        ty_trans = self.iceTransport(ice_thickness,vely,'y').fillna(0)
        transports = self.fill_transports(tx_trans, ty_trans)

        return transports


    def snowlineTransports(self, snow_thickness, velx, vely):
        """
        Calculates the Snow mass transport across the straits


        Parameters
        ----------
        snow_thickness : array
            variable extracted from Xarray dataset
        velx : array
            variable extracted from Xarray dataset
        vely: array
            variable extracted from Xarray dataset


        Returns
        -------
        transports : array

        """
        tx_trans = self.snowTransport(snow_thickness,velx,'x').fillna(0)
        ty_trans = self.snowTransport(snow_thickness,vely,'y').fillna(0)
        transports = self.fill_transports(tx_trans, ty_trans)

        return transports


    def icearealineTransports(self, ice_fraction, velx, vely):
        """
        Calculates the ice are transport across the straits


        Parameters
        ----------
        ice_fraction : array
            variable extracted from Xarray dataset
        velx : array
            variable extracted from Xarray dataset
        vely: array
            variable extracted from Xarray dataset


        Returns
        -------
        transports : array

        """
        tx_trans = self.iceareaTransport(ice_fraction,velx,'x').fillna(0)
        ty_trans = self.iceareaTransport(ice_fraction,vely,'y').fillna(0)
        transports = self.fill_transports(tx_trans, ty_trans)

        return transports
    

    def msftbarot(self, psiu, tx_trans):
        """
        Calculates the drake trans


        Parameters
        ----------
        psiu : array
            variable extracted from Xarray dataset
        tx_trans : array
            variable extracted from Xarray dataset


        Returns
        -------
        psiu : array

        """
        drake_trans=self.transAcrossLine(tx_trans,212,212,32,49)
        #loop over times
        for i,trans in enumerate(drake_trans):
            #offset psiu by the drake passage transport at that time
            psiu[i,:] = psiu[i,:]+trans
        return psiu


class SeaIceCalculations():
    """
    Functions to calculate mass transports.

    Parameters
    ----------

    Returns
    -------
    transports : Xarray dataset
        mass transport array
    """

    def __init__(self, ancillary_path):
        self.yaml_data = read_yaml('data/transport_lines.yaml')['lines']

        self.gridfile = xr.open_dataset(f"{ancillary_path}/{self.yaml_data['gridfile']}")
        self.lines = self.yaml_data['sea_lines']
        self.ice_lines = self.yaml_data['ice_lines']

    def __del__(self):
        self.gridfile.close()


class HemiSeaIce:    
    def __init__(self, var, tarea, lat):
        """Assign var, tarea, and lat to instance variables for later use.

        Parameters
        ----------
        var : Xarray dataset
            seaice variable
        tarea : Xarray dataset
            _description_
        lat : Xarray dataset
            _description_
        """     
        self.var = xr.where(var[0].mask, 0, var[0])
        self.tarea = tarea
        self.lat = lat
    
    def hemi_calc(self, hemi, var, nhlat, shlat):
        """Calculate hemisphere seaice fraction.

        Parameters
        ----------
        hemi : str
            hemisphere to calculate seaice fraction for

        Returns
        -------
        vout : Xarray dataset
            
        """

        if hemi.find('north') != -1:
            v = var.where(nhlat, drop=True)
        elif hemi.find('south') != -1:
            v = var.where(shlat, drop=True)
        vout = v.sum()

        return vout
        
    def calc_hemi_seaice_area_vol(self, hemi):
        """Calculate the hemi seaice area volume.

        Parameters
        ----------
        hemi : str
            Assigning the hemisphere to calculate, either 'north' or'south'.

        Returns
        -------
        vout : float
            seaice area volume
        """        
        nhlati = self.lat.where(self.lat >= 0., drop=True)
        shlati = self.lat.where(self.lat < 0., drop=True)
        var = self.var * self.tarea

        vout = self.hemi_calc(hemi, var, nhlati, shlati)

        return vout.item()

    def calc_hemi_seaice_extent(self, hemi):
        """Calculate the hemi seaice extents.

        Parameters
        ----------
        hemi : str
            Assigning the hemisphere to calculate, either 'north' or'south'.

        Returns
        -------
        vout : float
            seaice extents
        """
        nhlatiext = self.lat.where((self.var >= 0.15) & (self.var <= 1.) & (self.lat >= 0.), drop=True)
        shlatiext = self.lat.where((self.var >= 0.15) & (self.var <= 1.) & (self.lat < 0.), drop=True)

        vout = self.hemi_calc(hemi, self.tarea, nhlatiext, shlatiext)

        return vout.item()

<<<<<<< HEAD
=======
def topsoil(var):
    """Calculate top soil moisture.

    Parameters
    ----------
    var : Xarray dataset
        fld_s08i223 variable

    Returns
    -------
    soil : Xarray dataset
        top soil moisture
    """
    # PP this is really dependant on how the soil layers are defined as it's mean tto be the first 10cm of soil
    soil = var.isel(depth=slice(3)).sum(dim=['depth']) * 0.012987
    return soil


def topsoil_tsl(var):
    """Calculate top soil?

    Parameters
    ----------
    var : Xarray dataset

    Returns
    -------
    soil : Xarray dataset
        top soil
    """
    soil_tsl = var.isel(depth=slice(2)).sum(dim=['depth']) / 2.0
    return soil_tsl


def ocean_floor(var):
    """Not sure.. 

    Parameters
    ----------
    var : Xarray dataset
        pot_temp variable

    Returns
    -------
    vout : Xarray dataset
        ocean floor temperature?
    """
    lv = (~var.isnull()).sum(dim='st_ocean') - 1
    vout = var.take(lv, dim='st_ocean').squeeze()
    return vout
>>>>>>> ece2a7ea


def maskSeaIce(var, sic):
    """Mask seaice.

    Parameters
    ----------
    var : Xarray dataset
        seaice variable
    sic : Xarray dataset
        seaice fraction

    Returns
    -------
    vout : Xarray dataset
        masked seaice variable
    """
    vout = var.where(sic != 0)
    return vout


def sithick(hi, aice):
    """Calculate seaice thickness.

    Parameters
    ----------
    hi : Xarray dataset
        seaice thickness
    aice : Xarray dataset
        seaice fraction

    Returns
    -------
    vout : Xarray dataset
        seaice thickness
    """
    aice = aice.where(aice > 1e-3, drop=True)
    vout = hi / aice
    return vout


def sisnconc(sisnthick):
    """Calculate seas ice?

    Parameters
    ----------
    sisnthick : Xarray dataset

    Returns
    -------
    vout : Xarray dataset

    """
    vout = 1 - xr.apply_ufunc(np.exp, -0.2 * 330 * sisnthick, dask='allowed')
    return vout

#----------------------------------------------------------------------


# Ocean Calculations
#----------------------------------------------------------------------
def optical_depth(lbplev, var):
    """
    Calculates the optical depth. First saves all variables at the 
    correct level into an array and then sums the contents together.

    Parameters
    ----------
    lbplev: int 
    var: array
        variable from Xarray dataset

    Returns
    -------
    vout: float
        Optical depth

    """
    # Note sure 'pseudo_level_0' is the correct name. 
    vars = [v.isel(pseudo_level_0=lbplev) for v in var]
    vout = sum(vars)

    return vout

def ocean_floor(var):
    """Not sure.. 

    Parameters
    ----------
    var : Xarray dataset
        pot_temp variable

    Returns
    -------
    vout : Xarray dataset
        ocean floor temperature?
    """
    lv = (~var.isnull()).sum(dim='st_ocean') - 1
    vout = var.take(lv, dim='st_ocean').squeeze()
    return vout


def calc_global_ave_ocean(var, rho_dzt, area_t):
    """Calculate global ocean mass transport.

    Parameters
    ----------
    var : Xarray dataset
        ocean variable
    rho_dzt : Xarray dataset
        density transport
    area_t : Xarray dataset
        area transport

    Returns
    -------
    vnew : Xarray dataset
        global ocean mass transport
    """
    mass = rho_dzt * area_t
    
    try:
        vnew = var.weighted(mass).mean(dim=('st_ocean', 'yt_ocean', 'xt_ocean'), skipna=True)
    except:
        vnew = var.weighted(mass[:, 0, :, :]).mean(dim=('x', 'y'), skipna=True)
    
    return vnew


@click.pass_context
def get_plev(ctx, levnum):
    """Read pressure levels from .._coordinate.json file

    Returns
    -------
    plev : numpy array
    """
    fpath = f"{ctx.obj['tables_path']}/{ctx.obj['_AXIS_ENTRY_FILE']}"
    with open(fpath, 'r') as jfile:
        data = json.load(jfile)
    axis_dict = data['axis_entry']

    plev = np.array(axis_dict[f"plev{levnum}"]['requested'])
    plev = plev.astype(float)

    return plev


def pointwise_interp(var, pres, plev):
    """
    """
    #vint = interp1d(pres, var, kind="linear",
    #    fill_value="extrapolate")
    #return vint(plev)
    vint = np.interp(plev, pres, var)
    return vint


@click.pass_context
def plevinterp(ctx, var, pmod, levnum):
    """Interpolating var from model levels to pressure levels

    _extended_summary_

    Parameters
    ----------
    var : Xarray DataArray 
        The variable to interpolate
    pmod : Xarray DataArray
        Air pressure on model levels
    levnum : int 
        Nunber of the pressure levels to load. NB these need to be
        defined in the '_coordinates.yaml' file as 'plev#'

    Returns
    -------
    interp : Xarray DataArray
        The variable interpolated on pressure levels
    """

    var_log = ctx.obj['var_log']
    plev = get_plev(levnum)
    lev = var.dims[1]
    # if pmod is pressure on rho_level_0 and variable is on rho_level
    # change name and remove last level
    pmodlev = pmod.dims[1]
    if pmodlev == lev + '_0':
        pmod = pmod.isel({pmodlev:slice(0,-1)})
        pmod = pmod.rename({pmodlev: lev})
    # we can assume lon_0/lat_0 are same as lon/lat for this purpose 
    # if pressure and variable have different coordinates change name
    vlat, vlon = var.dims[2:]
    plat, plon = pmod.dims[2:]
    var_log.debug(f"vlat, vlon: {vlat}, {vlon}")
    var_log.debug(f"plat, plon: {plat}, {plon}")
    override = False
    if vlat != plat:
        pmod = pmod.rename({plat: vlat})
        override = True 
    if vlon != plon:
        pmod = pmod.rename({plon: vlon})
        override = True 
    var_log.debug(f"override: {override}")
    if override is True:
        pmod = pmod.reindex_like(var, method='nearest')
    var_log.debug(f"pmod and var coordinates: {pmod.dims}, {var.dims}")
    interp = xr.apply_ufunc(
        pointwise_interp,
        var,
        pmod,
        plev,
        input_core_dims=[ [lev],[lev], ["plev"]],
        output_core_dims=[ ["plev"] ],
        exclude_dims=set((lev,)),
        vectorize=True,
        dask="parallelized",
        output_dtypes=['float32'],
        keep_attrs=True
    )
    interp['plev'] = plev
    interp['plev'] = interp['plev'].assign_attrs({'units': "Pa",
        'axis': "Z", 'standard_name': "air_pressure",
        'positive': ""})
    dims = list(var.dims)
    dims[1] = 'plev'
    interp = interp.transpose(*dims)
    return interp

#PP removed plevinterp2 and plev19 and related file press_lev
# if we need to calculate this differently for co2 we can
# look at original app to work out what else needs to be done

def plevinterp2(var, pmod, heavy=None):
    """Interpolating var from model levels to plev19

    _extended_summary_

    Parameters
    ----------
    var : Xarray DataArray 
    pmod : Xarray DataArray
    heavy : Xarray DataArray

    Returns
    -------
    vout : Xarray dataset
    """    
    plev, bounds = plev19()

    if heavy is not None:
        t, z, x, y = var.shape
        th, zh, xh, yh = heavy.shape
        if xh != x:
            print('heavyside not on same grid as variable; interpolating...')
            hout = heavy.interp(lat_v=heavy.lat_v, method='linear',
                                kwargs={'fill_value': 'extrapolate'})
        else:
            hout = heavy

        hout = np.where(hout > 0.5, 1, 0)

    interp_var = var.interp_like(pmod, method='linear', kwargs={'fill_value': 'extrapolate'})
    vout = interp_var.interp(plev=plev)
    if heavy is not None:
        vout = vout/hout
    return vout



# Temperature Calculations
#----------------------------------------------------------------------
def tos_degC(var):
    """Covert temperature from K to degC.

    Parameters
    ----------
    var : Xarray dataset

    Returns
    -------
    vout : Xarray dataset
    """    

    if var.units == 'K':
        print('temp in K, converting to degC')
        vout = var - 273.15
    return vout

<<<<<<< HEAD
def tos_3hr(var, landfrac):
    """notes

    Parameters
    ----------
    var : Xarray dataset

    Returns
    -------
    vout : Xarray dataset
    """    

    v = tos_degC(var)

    vout = xr.zeros_like(var)
    t = len(var.time)

    for i in range(t):
         vout[i,:,:] = var[i,:,:].where(landfrac[i,:,:] != 1)
    return vout
#----------------------------------------------------------------------


# Land Calculations
#----------------------------------------------------------------------
def landFrac(var, landfrac):
    """Retrieve the land fraction variable.
=======

def landFrac(var):
    """Calculate land fraction.
>>>>>>> ece2a7ea

    Parameters
    ----------
    var : Xarray dataset
    nlat : str
        Latitude dimension size

    Returns
    -------
    vout : Xarray dataset
        land fraction array
    """    

    try:
        vout = landfrac
    except:
        if var.lat.shape[0] == 145:
            f = xr.open_dataset(f'{ancillary_path}esm_landfrac.nc')
        elif var.lat.shape[0] == 144:
            f = xr.open_dataset(f'{ancillary_path}cm2_landfrac.nc')
        else:
            print('nlat needs to be 145 or 144.')
        vout = f.fld_s03i395 

    return vout

<<<<<<< HEAD
def tileFracExtract(tileFrac, landfrac, tilenum):
    """Calculations the land fraction of a specific type.
        i.e. crops, grass, wetland, etc.
=======

def tos_3hr(var):
    """notes
>>>>>>> ece2a7ea

    Parameters
    ----------
    tileFrac : Xarray dataset
    landfrac : Xarray dataset
    tilenum : Int

    Returns
    -------
    vout : Xarray dataset
        land fraction of object

    Raises
    ------
    Exception
        tile number must be an integer or list
    """    
    
    vout = xr.zeros_like(tileFrac[:, 0, :, :])

    if isinstance(tilenum, int):
        vout += tileFrac.loc[dict(pseudo_level_1=tilenum)]
    elif isinstance(tilenum, list):
        for t in tilenum:
            vout += tileFrac.loc[dict(pseudo_level_1=tilenum)]
    else:
        raise Exception('E: tile number must be an integer or list')
    
    vout = vout * landFrac(vout, landfrac)

    return vout

def fracLut(var, landfrac, nwd):    
    #nwd (non-woody vegetation only) - tiles 6,7,9,11 only
    vout = xr.zeros_like(var[:, :4, :, :])

    # Define the tile indices based on 'nwd' value
    if nwd == 0:
        tile_indices = [1, 2, 3, 4, 5, 6, 7, 11, 14]
    elif nwd == 1:
        tile_indices = [6, 7, 11]

    # Iterate over the tile indices and update 'vout'
    # .loc allows you to modify the original array in-place, based on label and index respectively. So when you use .loc, the changes are applied to the original vout1 DataArray.
    # The sel() operation doesn't work in-place, it returns a new DataArray that is a subset of the original DataArray.
    for t in tile_indices:
        vout.loc[dict(pseudo_level_1=1)] += var.loc[dict(pseudo_level_1=t)]

    # Crop tile 9
    vout.loc[dict(pseudo_level_1=3)] = var.loc[dict(pseudo_level_1=9)]

    # Update urban tile based on 'nwd'
    if nwd == 0:
        vout.loc[dict(pseudo_level_1=4)] = var.loc[dict(pseudo_level_1=15)]

    landfrac = landFrac(vout, landfrac)
    vout.loc[dict(pseudo_level_1=1)] = vout.loc[dict(pseudo_level_1=1)] * landfrac
    vout.loc[dict(pseudo_level_1=2)] = vout.loc[dict(pseudo_level_1=2)] * landfrac
    vout.loc[dict(pseudo_level_1=3)] = vout.loc[dict(pseudo_level_1=3)] * landfrac
    vout.loc[dict(pseudo_level_1=4)] = vout.loc[dict(pseudo_level_1=4)] * landfrac

    return vout

def tileFraci317():
    """Opens up the base cm2_tilefrac.nc file from the ancillary_path and
        saves the tile_farc variable (fld_s03i317) as an xarray dataset.

    Returns
    -------
    vals : Xarray dataset
        tile_frac variable
    """    
    f = xr.open_dataset(f'{ancillary_path}cm2_tilefrac.nc')
    vals = f.fld_s03i317
    return vals

def tileAve(var, tileFrac, landfrac, lfrac=1):
    """tileAve _summary_

    Parameters
    ----------
    var : _type_
        _description_
    tileFrac : _type_
        _description_
    landfrac : _type_
        _description_
    lfrac : int, optional
        _description_, by default 1

    Returns
    -------
    vout : Xarray dataset
        _description_
    """    
    vout = xr.zeros_like(tileFrac[:, :, :, :])
    
    if tileFrac == '317':
        tileFrac=tileFraci317()
        #loop over pft tiles and sum
        for k in var.time.values:
            for i in var.pseudo_level_1.values:
                vout.loc[dict(pseudo_level_1=i, time=k)] += var.loc[dict(pseudo_level_1=i, time=k)] * tileFrac.loc[dict(pseudo_level_1=i, time=tileFrac.time.values[0])]
    else:
        #loop over pft tiles and sum
        for i in var.pseudo_level_1.values:
            vout.loc[dict(pseudo_level_1=i)] += var.loc[dict(pseudo_level_1=i)] * tileFrac.loc[dict(pseudo_level_1=i)]
            
    if lfrac == 1:
        vout = vout * landfrac

    return vout
#----------------------------------------------------------------------


<<<<<<< HEAD
# More Calculations
#----------------------------------------------------------------------
def level_to_height(var):
    """Returns imodel level variable with level height instead of 
=======

@click.pass_context
def level_to_height(ctx, var, levs=None):
    """Returns model level variable with level height instead of 
>>>>>>> ece2a7ea
    number as dimension

    Parameters
    ----------
    var : Xarray DataArray
        Variable defined on model levels number
    levs : tuple(str,str)
        slice of levels to apply (optional, default is None)

    Returns
    -------
    vout : Xarray DataArray
        Same variable defined on model levels height
    """    
    var_log = ctx.obj['var_log']
    if levs is not None and type(levs) not in [tuple, list]:
         var_log.error(f"level_to_height function: levs {levs} should be a tuple or list")  
    zdim = var.dims[1]
    zdim_height = zdim.replace('number', 'height').replace('model_','')
    var = var.swap_dims({zdim: zdim_height})
    if levs is not None:
        var = var.isel({zdim_height: slice(int(levs[0]), int(levs[1]))})
    return var


def add_axis(var, name, value):
    """Return the same variable with an extra singleton axis added

    Parameters
    ----------
    var : Xarray DataArray
        Variable to modify
    name : str
        cmor name for axis
    value : float
        value of the new singleton dimension

    Returns
    -------
    var : Xarray DataArray
        Same variable with added axis at start
    """    
    var = var.expand_dims(dim={name: float(value)})
    return var<|MERGE_RESOLUTION|>--- conflicted
+++ resolved
@@ -646,8 +646,7 @@
 
         return vout.item()
 
-<<<<<<< HEAD
-=======
+
 def topsoil(var):
     """Calculate top soil moisture.
 
@@ -698,7 +697,6 @@
     lv = (~var.isnull()).sum(dim='st_ocean') - 1
     vout = var.take(lv, dim='st_ocean').squeeze()
     return vout
->>>>>>> ece2a7ea
 
 
 def maskSeaIce(var, sic):
@@ -987,7 +985,6 @@
         vout = var - 273.15
     return vout
 
-<<<<<<< HEAD
 def tos_3hr(var, landfrac):
     """notes
 
@@ -1015,11 +1012,6 @@
 #----------------------------------------------------------------------
 def landFrac(var, landfrac):
     """Retrieve the land fraction variable.
-=======
-
-def landFrac(var):
-    """Calculate land fraction.
->>>>>>> ece2a7ea
 
     Parameters
     ----------
@@ -1046,15 +1038,9 @@
 
     return vout
 
-<<<<<<< HEAD
 def tileFracExtract(tileFrac, landfrac, tilenum):
     """Calculations the land fraction of a specific type.
         i.e. crops, grass, wetland, etc.
-=======
-
-def tos_3hr(var):
-    """notes
->>>>>>> ece2a7ea
 
     Parameters
     ----------
@@ -1170,17 +1156,12 @@
 #----------------------------------------------------------------------
 
 
-<<<<<<< HEAD
 # More Calculations
 #----------------------------------------------------------------------
-def level_to_height(var):
-    """Returns imodel level variable with level height instead of 
-=======
 
 @click.pass_context
 def level_to_height(ctx, var, levs=None):
     """Returns model level variable with level height instead of 
->>>>>>> ece2a7ea
     number as dimension
 
     Parameters
